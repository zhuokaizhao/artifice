--- conflicted
+++ resolved
@@ -162,10 +162,7 @@
     self.cache = cache
 
     # derived
-<<<<<<< HEAD
     self.steps_per_epoch = int(self.size // self.batch_size)
-=======
->>>>>>> 8c4dadc1
     self.num_tiles = self.compute_num_tiles(self.image_shape, self.output_tile_shape)
     self.prefetch_buffer_size = self.batch_size
     self.cache_dir = os.path.join(os.path.dirname(self.record_names[0]), 'cache')
